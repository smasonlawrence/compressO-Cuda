'use client'

import React from 'react'
import dynamic from 'next/dynamic'
import { core } from '@tauri-apps/api'
import { motion } from 'framer-motion'
import { useSnapshot } from 'valtio'

import VideoPicker from '@/tauri/components/VideoPicker'
import Icon from '@/components/Icon'
import { toast } from '@/components/Toast'
import { formatBytes } from '@/utils/fs'
import {
  generateVideoThumbnail,
  getVideoDuration,
} from '@/tauri/commands/ffmpeg'
import { getFileMetadata } from '@/tauri/commands/fs'
import { extensions } from '@/types/compression'
import { convertDurationToMilliseconds } from '@/utils/string'
import Layout from '@/components/Layout'
import Setting from './ui/Setting'
import DragAndDrop from './ui/DragAndDrop'
import { videoProxy } from './state'
import VideoConfig from './ui/VideoConfig'

function Root() {
  const { state, resetProxy } = useSnapshot(videoProxy)

  const { isFileSelected, isCompressing } = state

  const handleVideoSelected = React.useCallback(
    async (path: string) => {
      if (isCompressing) return
      try {
        if (!path) {
          toast.error('Invalid file selected.')
          return
        }
        const fileMetadata = await getFileMetadata(path)

        if (
          !fileMetadata ||
          (typeof fileMetadata?.size === 'number' && fileMetadata?.size <= 1000)
        ) {
          toast.error('Invalid file.')
          return
        }
        videoProxy.state.isFileSelected = true
        videoProxy.state.pathRaw = path
        videoProxy.state.path = core.convertFileSrc(path)
        videoProxy.state.fileName = fileMetadata?.fileName
        videoProxy.state.mimeType = fileMetadata?.mimeType
        videoProxy.state.sizeInBytes = fileMetadata?.size
        videoProxy.state.size = formatBytes(fileMetadata?.size ?? 0)
        videoProxy.state.isThumbnailGenerating = true
        videoProxy.state.extension = fileMetadata?.extension

        if (fileMetadata?.extension) {
          videoProxy.state.config.convertToExtension =
            fileMetadata?.extension as keyof (typeof extensions)['video']
        }

        const thumbnail = await generateVideoThumbnail(path)

        videoProxy.state.isThumbnailGenerating = false
        if (thumbnail) {
          videoProxy.state.id = thumbnail?.id
          videoProxy.state.thumbnailPathRaw = thumbnail?.filePath
          videoProxy.state.thumbnailPath = core.convertFileSrc(
            thumbnail?.filePath,
          )
        }

        const duration = await getVideoDuration(path)
        const durationInMilliseconds = convertDurationToMilliseconds(
          duration as string,
        )
        if (durationInMilliseconds > 0) {
          videoProxy.state.videDurationRaw = duration
          videoProxy.state.videoDurationMilliseconds = durationInMilliseconds
        }
      } catch (error) {
        resetProxy()
        toast.error('File seems to be corrupted.')
      }
    },
    [isCompressing, resetProxy],
  )

  return isFileSelected ? (
    <VideoConfig />
  ) : (
    <Layout
      containerProps={{ className: 'relative' }}
      childrenProps={{ className: 'm-auto' }}
    >
<<<<<<< HEAD
      <VideoPicker onSuccess={({ file }) => handleVideoSelected(file?.path)}>
        {({ onClick }) => (
          <motion.div
            role="button"
            tabIndex={0}
            className="h-full w-full flex flex-col justify-center items-center z-0"
            initial={{ scale: 0.9, opacity: 0 }}
            animate={{
              scale: 1,
              opacity: 1,
              transition: {
                duration: 0.6,
                bounce: 0.3,
                type: 'spring',
              },
            }}
            onClick={onClick}
            onKeyDown={(evt) => {
              if (evt?.key === 'Enter') {
                onClick()
              }
            }}
          >
            <div className="flex flex-col justify-center items-center py-16 px-20 border-2 border-dashed border-zinc-200 dark:border-zinc-800 rounded-3xl">
              <Icon name="videoFile" className="text-primary" size={60} />
              <p className="italic text-sm mt-4 text-gray-600 dark:text-gray-400 text-center">
                Drag & Drop
                <span className="block">Or</span>
                Click anywhere to select a video
              </p>
            </div>
          </motion.div>
        )}
      </VideoPicker>
=======
      <div className="absolute top-4 left-4 flex justify-center items-center">
        <Image src="/logo.png" alt="logo" width={40} height={40} />
      </div>
      {!isFileSelected ? <Setting /> : null}
      {isFileSelected ? (
        <VideoConfig />
      ) : (
        <VideoPicker onSuccess={({ file }) => handleVideoSelected(file?.path)}>
          {({ onClick }) => (
            <motion.div
              role="button"
              tabIndex={0}
              className="h-full w-full flex flex-col justify-center items-center z-0"
              initial={{ scale: 0.9, opacity: 0 }}
              animate={{
                scale: 1,
                opacity: 1,
                transition: {
                  duration: 0.6,
                  bounce: 0.3,
                  type: 'spring',
                },
              }}
              onClick={onClick}
              onKeyDown={(evt) => {
                if (evt?.key === 'Enter') {
                  onClick()
                }
              }}
            >
              <div className="flex flex-col justify-center items-center py-16 px-20 border-2 border-dashed border-zinc-200 dark:border-zinc-800 rounded-3xl">
                <Icon name="videoFile" className="text-primary" size={60} />
                <p className="italic text-sm mt-4 text-gray-600 dark:text-gray-400 text-center">
                  Drag & Drop
                  <span className="block">Or</span>
                  Click to select a file.
                </p>
              </div>
            </motion.div>
          )}
        </VideoPicker>
      )}
>>>>>>> f6f9f55b
      <DragAndDrop disable={isFileSelected} onFile={handleVideoSelected} />
      <Setting />
    </Layout>
  )
}

export default dynamic(() => Promise.resolve(Root), { ssr: false })<|MERGE_RESOLUTION|>--- conflicted
+++ resolved
@@ -94,7 +94,6 @@
       containerProps={{ className: 'relative' }}
       childrenProps={{ className: 'm-auto' }}
     >
-<<<<<<< HEAD
       <VideoPicker onSuccess={({ file }) => handleVideoSelected(file?.path)}>
         {({ onClick }) => (
           <motion.div
@@ -123,56 +122,12 @@
               <p className="italic text-sm mt-4 text-gray-600 dark:text-gray-400 text-center">
                 Drag & Drop
                 <span className="block">Or</span>
-                Click anywhere to select a video
+                Click to select a video.
               </p>
             </div>
           </motion.div>
         )}
       </VideoPicker>
-=======
-      <div className="absolute top-4 left-4 flex justify-center items-center">
-        <Image src="/logo.png" alt="logo" width={40} height={40} />
-      </div>
-      {!isFileSelected ? <Setting /> : null}
-      {isFileSelected ? (
-        <VideoConfig />
-      ) : (
-        <VideoPicker onSuccess={({ file }) => handleVideoSelected(file?.path)}>
-          {({ onClick }) => (
-            <motion.div
-              role="button"
-              tabIndex={0}
-              className="h-full w-full flex flex-col justify-center items-center z-0"
-              initial={{ scale: 0.9, opacity: 0 }}
-              animate={{
-                scale: 1,
-                opacity: 1,
-                transition: {
-                  duration: 0.6,
-                  bounce: 0.3,
-                  type: 'spring',
-                },
-              }}
-              onClick={onClick}
-              onKeyDown={(evt) => {
-                if (evt?.key === 'Enter') {
-                  onClick()
-                }
-              }}
-            >
-              <div className="flex flex-col justify-center items-center py-16 px-20 border-2 border-dashed border-zinc-200 dark:border-zinc-800 rounded-3xl">
-                <Icon name="videoFile" className="text-primary" size={60} />
-                <p className="italic text-sm mt-4 text-gray-600 dark:text-gray-400 text-center">
-                  Drag & Drop
-                  <span className="block">Or</span>
-                  Click to select a file.
-                </p>
-              </div>
-            </motion.div>
-          )}
-        </VideoPicker>
-      )}
->>>>>>> f6f9f55b
       <DragAndDrop disable={isFileSelected} onFile={handleVideoSelected} />
       <Setting />
     </Layout>
